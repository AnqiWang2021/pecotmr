compute_maf <- function(geno){
  f <- mean(geno,na.rm = TRUE)/2
  return(min(f, 1-f))
}

compute_missing <- function(geno){
  miss <- sum(is.na(geno))/length(geno)
  return(miss)
}

compute_non_missing_y <- function(y){
  nonmiss <- sum(!is.na(y))
  return(nonmiss)
}
  
compute_all_missing_y <- function(y){
  allmiss <- all(is.na(y))
  return(allmiss)
}

mean_impute <- function(geno){
  f <- apply(geno, 2, function(x) mean(x,na.rm = TRUE))
  for (i in 1:length(f)) geno[,i][which(is.na(geno[,i]))] <- f[i]
  return(geno)
}

is_zero_variance <- function(x) {
  if (length(unique(x))==1) return(T)
  else return(F)
}

#' @importFrom matrixStats colVars
filter_X <- function(X, missing_rate_thresh, maf_thresh, var_thresh=0) {
    rm_col <- which(apply(X, 2, compute_missing) > missing_rate_thresh)
    if (length(rm_col)) X <- X[, -rm_col]
    rm_col <- which(apply(X, 2, compute_maf) <= maf_thresh)
    if (length(rm_col)) X <- X[, -rm_col]
    rm_col <- which(apply(X, 2, is_zero_variance))
    if (length(rm_col)) X <- X[, -rm_col]
    X <- mean_impute(X)
    if (var_thresh>0) {
      rm_col <- which(matrixStats::colVars(X) < var_thresh)
      if (length(rm_col)) X <- X[, -rm_col]
    }
    return(X)
}

filter_Y <- function(Y, n_nonmiss){
  rm_col <- which(apply(Y, 2, compute_non_missing_y) < n_nonmiss)
  if (length(rm_col)) Y <- Y[, -rm_col]
  rm_rows <- NULL
  if(is.matrix(Y)){
    rm_rows <- which(apply(Y, 1, compute_all_missing_y))
    if (length(rm_rows)) Y <- Y[-rm_rows, ]  
  } else {
    Y <- Y[which(!is.na(Y))]
  }
  return(list(Y=Y, rm_rows = rm_rows))
}

format_variant_id <- function(names_vector) {
    gsub("_", ":", names_vector)
}

load_genotype_data <- function(genotype, keep_indel = TRUE) {
  # Read genotype data using plink
  geno <- read_plink(genotype)
  # Process row names
  rownames(geno$bed) <- sapply(strsplit(rownames(geno$bed), ":"), `[`, 2)
  # Remove indels if specified
  if (!keep_indel) {
    is_indel <- with(geno$bim, grepl("[^ATCG]", V5) | grepl("[^ATCG]", V6) | nchar(V5) > 1 | nchar(V6) > 1)
    geno_bed <- geno$bed[, !is_indel]
  } else {
    geno_bed <- geno$bed
  }
  return(geno_bed)
}

#' @importFrom stringr str_split
#' @export
parse_genomic_region <- function(region) {
  if (!is.character(region) || length(region) != 1) {
    return(region)
  }

  if (!grepl("^chr[0-9XY]+:[0-9]+-[0-9]+$", region)) { 
    stop("Input string format must be 'chr:start-end'.")
  }
  parts <- str_split(region, "[:-]")[[1]] 
  df <- data.frame(chrom = gsub("^chr", "", parts[1]), 
                   start = as.integer(parts[2]), 
                   end = as.integer(parts[3]))

  return(df)
}

NoSNPsError <- function(message) {
  structure(list(message = message), class = c("NoSNPsError", "error", "condition"))
}

#' Load genotype data for a specific region using data.table for efficiency
#' 
#' By default, plink usage dosage of the *major* allele, since allele A1 is
#' usually the minor allele and the code "1" refers to the second allele A2,
#' so that "11" is A2/A2 or major/major. We always use minor allele dosage, to
#' be consistent with the output from plink --recodeA which used minor allele
#' dosage by default.
#' 
#' @param genotype Path to the genotype data file (without extension).
#' @param region The target region in the format "chr:start-end".
#' @param keep_indel Whether to keep indel SNPs.
#' @return A vector of SNP IDs in the specified region.
#' @importFrom snpStats read.plink
#' @importFrom data.table fread
#' @export
load_genotype_region <- function(genotype, region = NULL, keep_indel = TRUE) {
  if (!is.null(region)) {
    # Get SNP IDs from bim file
    parsed_region <- parse_region(region)
    chrom <- parsed_region$chrom
    start <- parsed_region$start
    end <- parsed_region$end
    # 6 columns for bim file
    col_types <- c("character", "character", "NULL", "integer", "NULL", "NULL")
    # Read a few lines of the bim file to check for 'chr' prefix
    bim_sample <- fread(paste0(genotype, ".bim"), nrows = 5, header = FALSE, colClasses = col_types)
    chr_prefix_present <- any(grepl("^chr", bim_sample$V1))
    # Read the bim file and remove 'chr' prefix if present
    bim_data <- fread(paste0(genotype, ".bim"), header = FALSE, colClasses = col_types)
    if (chr_prefix_present) {
      bim_data[, V1 := gsub("^chr", "", V1)]
    }
    snp_ids <- bim_data[V1 == chrom & start <= V4 & V4 <= end, V2]
    if (length(snp_ids) == 0) {
      stop(NoSNPsError(paste("No SNPs found in the specified region", region)))
    }
  } else {
    snp_ids <- NULL
  }
  # Read genotype data using snpStats read.plink
  geno <- read.plink(genotype, select.snps = snp_ids)

  # Remove indels if specified
  if (!keep_indel) {
    is_indel <- with(geno$map, grepl("[^ATCG]", allele.1) | grepl("[^ATCG]", allele.2) | nchar(allele.1) > 1 | nchar(allele.2) > 1)
    geno_bed <- geno$genotypes[, !is_indel]
  } else {
    geno_bed <- geno$genotypes
  }
  # By default, plink usage dosage of the *major* allele, since allele A1 is
  # usually the minor allele and the code "1" refers to the second allele A2,
  # so that "11" is A2/A2 or major/major.
 
  # We always use minor allele dosage, to be consistent with the output from
  # plink --recodeA which used minor allele dosage by default.
  return(2 - as(geno_bed, "numeric"))
}

load_covariate_data <- function(covariate_path) {
  return(map(covariate_path, ~ read_delim(.x, "\t", col_types = cols()) %>% select(-1) %>% t()))
}

NoPhenotypeError <- function(message) {
  structure(list(message = message), class = c("NoPhenotypeError", "error", "condition"))
}

#' @importFrom purrr map compact
#' @noRd 
load_phenotype_data <- function(phenotype_path, region,tabix_header = FALSE) {
  # `compact` should remove all NULL elements
  phenotype_data <- compact(map(phenotype_path, ~ {
    tabix_data <- if (!is.null(region)) tabix_region(.x, region,tabix_header = tabix_header) else read_delim(.x, "\t", col_types = cols())
    if (nrow(tabix_data) == 0) { # Check if tabix_region returns empty
      message("Phenotype file ", .x, " is empty for the specified region.")
      return(NULL) # Exclude empty results and report
    }
    # Process non-empty data
<<<<<<< HEAD
    tabix_data %>%
=======
    tabix_data[-1,] %>%`colnames<-`(as.character(tabix_data[1,])) %>%
>>>>>>> c7704453
      t() %>%
      as.matrix()
  }))

  # Check if all phenotype files are empty
  if (length(phenotype_data) == 0) {
    stop(NoPhenotypeError("All phenotype files are empty for the specified region."))
  }

  return(phenotype_data)
}

## extract phenotype coordiate information (first three col for each element in the list) 
extract_phenotype_coordinates <- function(phenotype_list){ 
	return(map(phenotype_list,~t(.x[1:3,])%>%as_tibble%>%mutate(start = as.numeric(start),end = as.numeric(end)))) 
}
			 
filter_by_common_samples <- function(dat, common_samples) {
  dat[common_samples, , drop = FALSE] %>% .[order(rownames(.)), ]
}

#' @importFrom readr read_delim cols
prepare_data_list <- function(geno_bed, phenotype, covariate, imiss_cutoff, maf_cutoff, mac_cutoff, xvar_cutoff,  phenotype_header = 4, keep_samples = NULL) {
  data_list <- tibble(
    covar = lapply(phenotype, function(x) {
              apply(x, c(1, 2), as.numeric)
            }),
    Y = lapply(phenotype, function(x) {
          apply(x[-c(1:phenotype_header), ], c(1, 2), as.numeric)
        }) 
    ) %>%
    mutate(
      # Determine common complete samples across Y, covar, and geno_bed, considering missing values
      common_complete_samples = map2(covar, Y, ~ {
        covar_non_na <- rownames(.x)[!apply(.x, 1, function(row) all(is.na(row)))]
        y_non_na <- rownames(.y)[!apply(.y, 1, function(row) all(is.na(row)))]
        if (length(intersect(intersect(covar_non_na, y_non_na), rownames(geno_bed))) == 0) {
          stop("No common complete samples between genotype and phenotype/covariate data")
        } 
        intersect(intersect(covar_non_na, y_non_na), rownames(geno_bed))
      }),
      # Further intersect with keep_samples if provided
      common_complete_samples = if (!is.null(keep_samples) && length(keep_samples) > 0) {
        map(common_complete_samples, ~ intersect(.x, keep_samples))
      } else {
        common_complete_samples
      },
      # Determine dropped samples before filtering
      dropped_samples_covar = map2(covar, common_complete_samples, ~ setdiff(rownames(.x), .y)),
      dropped_samples_Y = map2(Y, common_complete_samples, ~ setdiff(rownames(.x), .y)),
      dropped_samples_X = map(common_complete_samples, ~ setdiff(rownames(geno_bed), .x)),
      # Filter data based on common complete samples
      Y = map2(Y, common_complete_samples, ~ filter_by_common_samples(.x, .y)),
      covar = map2(covar, common_complete_samples, ~ filter_by_common_samples(.x, .y)),
      # Apply filter_X on the geno_bed data filtered by common complete samples
      X = map(common_complete_samples, ~ {
        filtered_geno_bed <- filter_by_common_samples(geno_bed, .x)
        mac_val <- if (nrow(filtered_geno_bed) == 0) 0 else (mac_cutoff / (2 * nrow(filtered_geno_bed)))
        maf_val <- max(maf_cutoff, mac_val)
        filter_X(filtered_geno_bed, imiss_cutoff, maf_val, var_thresh = xvar_cutoff)
      })
    ) %>%
    select(covar, Y, X, dropped_samples_Y, dropped_samples_X, dropped_samples_covar)
  return(data_list)
}

prepare_X_matrix <- function(geno_bed, data_list, imiss_cutoff, maf_cutoff, mac_cutoff, xvar_cutoff) {
  # Calculate the union of all samples from data_list: any of X, covar and Y would do
  all_samples_union = map(data_list$covar, ~rownames(.x)) %>% unlist() %>% unique()
  # Find the intersection of these samples with the samples in geno_bed
  common_samples = intersect(all_samples_union, rownames(geno_bed))
  # Filter geno_bed using common_samples
  X_filtered = filter_by_common_samples(geno_bed, common_samples)
  # Calculate MAF cutoff considering the number of common samples
  maf_val = max(maf_cutoff, mac_cutoff / (2 * length(common_samples)))
  # Apply further filtering on X
  X_filtered = filter_X(X_filtered, imiss_cutoff, maf_val, xvar_cutoff)
  message(paste0("Dimension of input genotype data is row: ", nrow(X_filtered), " column: ", ncol(X_filtered) ))
  return(X_filtered)
}

add_X_residuals <- function(data_list, scale_residuals = FALSE) {
  # Compute residuals for X and add them to data_list
  data_list <- data_list %>%
    mutate(
      lm_res_X = map2(X, covar, ~ .lm.fit(x = cbind(1, .y), y = .x)$residuals %>% as.matrix()),
      X_resid_mean = map(lm_res_X, ~ apply(.x, 2, mean)),
      X_resid_sd = map(lm_res_X, ~ apply(.x, 2, sd)),
      X_resid = map(lm_res_X, ~ {
        if (scale_residuals) {
          scale(.x)
        } else {
          .x
        }
      })
    )

  return(data_list)
}

add_Y_residuals <- function(data_list, conditions, y_as_matrix = FALSE, scale_residuals = FALSE) {
  # Compute residuals, their mean, and standard deviation, and add them to data_list
  data_list <- data_list %>%
    mutate(
      lm_res = map2(Y, covar, ~ .lm.fit(x = cbind(1, .y), y = .x)$residuals %>% as.matrix()),
      Y_resid_mean = map(lm_res, ~ apply(.x, 2, mean)),
      Y_resid_sd = map(lm_res, ~ apply(.x, 2, sd)),
      Y_resid = map(lm_res, ~ {
        if (scale_residuals) {
          scale(.x)
        } else {
          .x
        }
      })
    )

  if(y_as_matrix) {
    # FIXME: double check the logic here see if NA is padded into it when there are missing data input
    Y_resid_matrix = data_list %>%
                     select(Y_resid) %>%
                     unnest(Y_resid) %>%
                     as.matrix()
    colnames(Y_resid_matrix) <- conditions
    data_list$Y_resid <- Y_resid_matrix
  } else {
    names(data_list$Y_resid) <- conditions
  }
  return(data_list)
}

#' @importFrom plink2R read_plink
#' @import purrr dplyr tibble
#' @importFrom utils read.table
#' @importFrom tidyr unnest
#' @importFrom stringr str_split
#' @export
load_regional_association_data <- function(genotype, # PLINK file
                                           phenotype, # a vector of phenotype file names 
                                           covariate, # a vector of covariate file names corresponding to the phenotype file vector
                                           region, # a string of chr:start-end for phenotype region
                                           conditions, # a vector of strings
                                           maf_cutoff = 0,
                                           mac_cutoff = 0,
                                           xvar_cutoff = 0,
                                           imiss_cutoff = 0,
                                           cis_window = NULL, #  a string of chr:start-end for cis-window. If not provided all genotype data will be loaded
                                           y_as_matrix = FALSE,
                                           keep_indel = TRUE,
                                           keep_samples = NULL,
                                           phenotype_header = 4, # skip first 4 rows of transposed phenotype for chr, start, end and ID 
                                           scale_residuals = FALSE,tabix_header = FALSE) {
    ## Load genotype
    geno <- load_genotype_region(genotype, cis_window, keep_indel)
    ## Load phenotype and covariates and perform some pre-processing
    covar <- load_covariate_data(covariate)
    pheno <- load_phenotype_data(phenotype, region,tabix_header = tabix_header )
    ### including Y ( cov ) and specific X and covar match, filter X variants based on the overlapped samples.
    data_list <- prepare_data_list(geno, pheno, covar, imiss_cutoff,
                                    maf_cutoff, mac_cutoff, xvar_cutoff, 
                                    phenotype_header=phenotype_header, keep_samples=keep_samples)
    maf_list <- lapply(data_list$X, function(x) apply(x, 2, compute_maf))
    ## Get residue Y for each of condition and its mean and sd
    data_list <- add_Y_residuals(data_list, conditions, y_as_matrix, scale_residuals)
    ## Get residue X for each of condition and its mean and sd
    data_list <- add_X_residuals(data_list, scale_residuals)
    # Get X matrix for union of samples
    X <- prepare_X_matrix(geno, data_list, imiss_cutoff, maf_cutoff, mac_cutoff, xvar_cutoff)
    region <- unlist(strsplit(region, ":", fixed = TRUE))
    ## residual_Y: if y_as_matrix is true, then return a matrix of R conditions, with column names being the names of the conditions (phenotypes) and row names being sample names. Even for one condition it has to be a matrix with just one column. if y_as_matrix is false, then return a list of y either vector or matrix (CpG for example), and they need to match with residual_X in terms of which samples are missing.
    ## residual_X: is a list of R conditions each is a matrix, with list names being the names of conditions, column names being SNP names and row names being sample names.
    ## X: is the somewhat original genotype matrix output from `filter_X`, with column names being SNP names and row names being sample names. Sample names of X should match example sample names of residual_Y matrix form (not list); but the matrices inside residual_X would be subsets of sample name of residual_Y matrix form (not list).
    return (list(
      residual_Y = data_list$Y_resid,
      residual_X = data_list$X_resid,
      residual_Y_scalar = if(scale_residuals) data_list$Y_resid_sd else rep(1, length(data_list$Y_resid)),
      residual_X_scalar = if(scale_residuals) data_list$X_resid_sd else rep(1, length(data_list$X_resid)),
      dropped_sample = list(X=data_list$dropped_samples_X,Y=data_list$dropped_samples_Y,covar=data_list$dropped_samples_covar),
      covar = data_list$covar,
      Y = data_list$Y,
      X_data = data_list$X,
      X = X,
      maf = maf_list,
      chrom = region[1],
      grange = unlist(strsplit(region[2], "-", fixed = TRUE)),
	    Y_coordinates = extract_phenotype_coordinates(pheno)
    ))
}

#' @return A list
#' @export
load_regional_univariate_data <- function(...) {
  dat <- load_regional_association_data(y_as_matrix = FALSE, ...)
  return (list(
          residual_Y = dat$residual_Y,
          residual_X = dat$residual_X,
          residual_Y_scalar = dat$residual_Y_scalar,
          residual_X_scalar = dat$residual_X_scalar,
          X = dat$X,
          dropped_sample = dat$dropped_sample,
          maf = dat$maf,
          chrom = dat$chrom,
          grange = dat$grange
          ))
}

#' @return A list
#' @export
load_regional_regression_data <- function(...) {
  dat <- load_regional_association_data(...)
  return (list(
          Y = dat$Y,
          X_data = dat$X_data,
          covar = dat$covar,
          dropped_sample = dat$dropped_sample,
          maf = dat$maf,
          chrom = dat$chrom,
          grange = dat$grange
          ))
}

#' @return A list
#' @export
load_regional_multivariate_data <- function(matrix_y_min_complete = NULL, # when Y is saved as matrix, remove those with non-missing counts less than this cutoff
                                            ...) {
  dat = load_regional_association_data(y_as_matrix = TRUE, ...)
  if (!is.null(matrix_y_min_complete)) {
    Y = filter_Y(dat$residual_Y, matrix_y_min_complete)
    if (length(Y$rm_rows)>0) {
      X =  dat$X[-Y$rm_rows, ]
      Y_scalar = dat$residual_Y_scalar[-Y$rm_rows]
      dropped_sample = rownames(dat$residual_Y)[Y$rm_rows]
    }else{
     X = dat$X
     Y_scalar = dat$residual_Y_scalar
     dropped_sample = dat$dropped_sample
    }   
  } else {
    Y = dat$residual_Y
    X = dat$X
    Y_scalar = dat$residual_Y_scalar
    dropped_sample = dat$dropped_sample
  }
  return (list(
        residual_Y = Y,
        residual_Y_scalar = Y_scalar,
        dropped_sample = dropped_sample,
        X = X,
        maf = dat$maf,
        chrom = dat$chrom,
        grange = dat$grange
        ))
}

#' @return A list
#' @export
load_regional_functional_data <- function(...) {
  dat <- load_regional_association_data(...)
  return (dat)
}


					   
#' Load, Validate, and Consolidate TWAS Weights from Multiple RDS Files
#'
#' This function loads TWAS weight data from multiple RDS files, checks for the presence
#' of specified region and condition. If variable_name_obj is provided, it aligns and
#' consolidates weight matrices based on the object's variant names, filling missing data
#' with zeros. If variable_name_obj is NULL, it checks that all files have the same row
#' numbers for the condition and consolidates weights accordingly.
#'
#' @param weight_db_files Vector of file paths for RDS files containing TWAS weights. 
#' Each element organized as region/condition/weights
#' @param condition The specific condition to be checked and consolidated across all files.
#' @param region The specific region to be checked and consolidated across all files.
#' @param variable_name_obj The name of the variable/object to fetch from each file, if not NULL.
#' @return A consolidated matrix of weights for the specified condition.
#' @examples
#' # Example usage (replace with actual file paths, condition, region, and variable_name_obj):
#' weight_db_files <- c("path/to/file1.rds", "path/to/file2.rds")
#' condition <- "example_condition"
#' region <- "example_region"
#' variable_name_obj <- "example_variable" # or NULL for standard processing
#' consolidated_weights <- load_twas_weights(weight_db_files, condition, region, variable_name_obj)
#' print(consolidated_weights)
#' @import dplyr
#' @export
load_twas_weights <- function(weight_db_files, condition = NULL, region = NULL, 
                              variable_name_obj = "variant_names",
                              twas_weights_table = "twas_weights") {
  ## Internal function to load and validate data from RDS files
  load_and_validate_data <- function(weight_db_files, condition, region, variable_name_obj) {
    all_data <- lapply(weight_db_files, readRDS)

    ## Check if the specified region and condition are available in all files
    for (data in all_data) {
      region <- ifelse(is.null(region), names(data), region)
      condition <- ifelse(is.null(condition),names(data[[region]]),condition)
      if (!(region %in% names(data)) || !(condition %in% names(data[[region]]))) {
        stop("The specified region and/or condition is not available in all RDS files.")
      }
      if (!is.null(variable_name_obj) && !(variable_name_obj %in% names(data[[region]][[condition]]))) {
        stop("The specified variable_name_obj is not available in all RDS files.")
      }
    }
    return(all_data)
  }

  ## Internal function to align and merge weight matrices
  align_and_merge <- function(weights_list, variable_objs) {
    # Get the complete list of variant names across all files
    all_variants <- unique(unlist(variable_objs))
    # Initialize the consolidated matrix with zeros
    consolidated_matrix <- matrix(0, nrow = length(all_variants), ncol = 0)
    existing_colnames <- character(0)

    # Fill the matrix with weights, aligning by variant names
    for (i in seq_along(weights_list)) {
      temp_matrix <- matrix(0, nrow = length(all_variants), ncol = ncol(weights_list[[i]]))
      rownames(temp_matrix) <- all_variants
      idx <- match(variable_objs[[i]], all_variants)
      temp_matrix[idx, ] <- weights_list[[i]]

      # Ensure no duplicate column names
      new_colnames <- colnames(weights_list[[i]])
      if (any(duplicated(c(existing_colnames, new_colnames)))) {
        stop("Duplicate column names detected during merging process.")
      }
      existing_colnames <- c(existing_colnames, new_colnames)

      consolidated_matrix <- cbind(consolidated_matrix, temp_matrix)
    }

    colnames(consolidated_matrix) <- existing_colnames
    return(consolidated_matrix)
  }

  ## Internal function to consolidate weights for a given condition and region
  consolidate_weights <- function(all_data, condition, region, variable_name_obj) {
    weights <- lapply(all_data, function(data) {
    # Set default for 'condition' and "region" if they are not specified
    region <- ifelse(is.null(region), names(data), region)
    condition <- ifelse(is.null(condition),names(data[[region]]),condition)
    sapply(data[[region]][[condition]][[twas_weights_table]], cbind)
    })
    if (is.null(variable_name_obj)) {
      # Standard processing: Check for identical row numbers and consolidate
      row_numbers <- sapply(weights, function(data) nrow(data))
      if (length(unique(row_numbers)) > 1) {
        stop("Not all files have the same number of rows for the specified condition.")
      }
      weights <- sapply(weights, cbind)
    } else {
      # Processing with variable_name_obj: Align and merge data, fill missing with zeros
      variable_objs <- lapply(all_data, function(data) {
      # Set default for 'condition' and "region" if they are not specified
      region <- ifelse(is.null(region), names(data), region)
      condition <- ifelse(is.null(condition),names(data[[region]]),condition)
      data[[region]][[condition]][[variable_name_obj]]})
      weights <- align_and_merge(weights, variable_objs)
    }
    return(weights)
  }

  ## Load, validate, and consolidate data
  try({
    all_data <- load_and_validate_data(weight_db_files, condition, region, variable_name_obj)
    consolidated_weights <- consolidate_weights(all_data, condition, region, variable_name_obj)
    return(consolidated_weights)
  }, silent = TRUE)
}<|MERGE_RESOLUTION|>--- conflicted
+++ resolved
@@ -176,11 +176,7 @@
       return(NULL) # Exclude empty results and report
     }
     # Process non-empty data
-<<<<<<< HEAD
     tabix_data %>%
-=======
-    tabix_data[-1,] %>%`colnames<-`(as.character(tabix_data[1,])) %>%
->>>>>>> c7704453
       t() %>%
       as.matrix()
   }))
